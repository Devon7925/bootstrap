# Gaps in Stage1 Failure Diagnostics

The Stage1 toolchain reports structured failures through `error.failure.detail`, but several code
paths still return a `Stage1CompileFailure` without populating the diagnostic string. The situations
below currently drop detail text and should be tackled individually so fixes remain tractable.

## Module loading APIs

### `compileFromPath`

- **Downstream pipeline status codes.** Any negative status propagated from `compile_impl`
  (parsing, constant evaluation, validation, metadata generation, or code emission) ultimately
  surfaces through the host without extra context when the callee omits a detail message.
  【F:compiler/ast_compiler.bp†L156-L158】
- **Memory reservation failures now emit detail.** The linear-memory reservation branch writes a
  message today, so no additional work is required for this case. 【F:compiler/ast_compiler.bp†L149-L154】

## Stage1 pipeline phases lacking guaranteed diagnostics

`compile_impl` forwards negative statuses from each compilation phase. Several callees still return
`-1` without guaranteeing that a detail string was written first, producing silent failures in the
host wrapper.

- **Constant interpretation errors.** `interpret_program_constants` can return `< 0` and relies on
  the interpreter to explain the failure; several error exits only propagate status codes.
  【F:compiler/ast_compiler.bp†L28-L31】【F:compiler/ast_semantics.bp†L849-L907】
<<<<<<< HEAD
- **Semantic validation checks.** The semantic validator forwards `-1` for many guardrail failures
  without always setting `failure.detail`. 【F:compiler/ast_compiler.bp†L31-L34】【F:compiler/ast_semantics.bp†L925-L1096】
=======
- **Function accounting.** A negative result from `ast_functions_count` leads to an unannotated early
  return. 【F:compiler/ast_compiler.bp†L34-L37】【F:compiler/ast_compiler_base.bp†L3556-L3562】
>>>>>>> ca86a59f
- **Metadata emission failures.** `write_type_metadata` can produce `< 0` when buffers overflow or
  layout checks fail without recording why. 【F:compiler/ast_compiler.bp†L37-L40】【F:compiler/wasm_output.bp†L3272-L3348】
- **Code generation errors.** A non-positive byte count from `emit_program` is surfaced directly to
  the host with no additional detail when the emitter stops early. 【F:compiler/ast_compiler.bp†L40-L47】【F:compiler/wasm_output.bp†L3301-L3358】

These gaps highlight the remaining guardrails that need bespoke diagnostics so the host can surface
actionable error messages to users.<|MERGE_RESOLUTION|>--- conflicted
+++ resolved
@@ -24,13 +24,6 @@
 - **Constant interpretation errors.** `interpret_program_constants` can return `< 0` and relies on
   the interpreter to explain the failure; several error exits only propagate status codes.
   【F:compiler/ast_compiler.bp†L28-L31】【F:compiler/ast_semantics.bp†L849-L907】
-<<<<<<< HEAD
-- **Semantic validation checks.** The semantic validator forwards `-1` for many guardrail failures
-  without always setting `failure.detail`. 【F:compiler/ast_compiler.bp†L31-L34】【F:compiler/ast_semantics.bp†L925-L1096】
-=======
-- **Function accounting.** A negative result from `ast_functions_count` leads to an unannotated early
-  return. 【F:compiler/ast_compiler.bp†L34-L37】【F:compiler/ast_compiler_base.bp†L3556-L3562】
->>>>>>> ca86a59f
 - **Metadata emission failures.** `write_type_metadata` can produce `< 0` when buffers overflow or
   layout checks fail without recording why. 【F:compiler/ast_compiler.bp†L37-L40】【F:compiler/wasm_output.bp†L3272-L3348】
 - **Code generation errors.** A non-positive byte count from `emit_program` is surfaced directly to
