# Gaps in Stage1 Failure Diagnostics

The stage1 toolchain reports structured failures through `error.failure.detail`, but a few error
paths never populate the diagnostic string. The situations below currently surface a
`Stage1CompileFailure` whose `failure.detail` field is empty.

## Host harness guardrails

- **Input buffer too small.** When the host tries to copy the source into memory past the
  configured input pointer, the harness throws before the compiler runs. The helper clears the
  failure buffer via `zeroFailureDetail`, so the resulting failure has no detail message. 【F:test/helpers.ts†L493-L517】【F:test/helpers.ts†L114-L122】
- **Output buffer too small.** The same harness guard runs when the reserved output region would
  overflow the linear memory, again after the diagnostic buffer has been zeroed. 【F:test/helpers.ts†L508-L517】【F:test/helpers.ts†L114-L122】
- **Advancing compilation cursors past memory.** `compileWithStride` mirrors the Rust harness by
  throwing if the next input or output cursor would exceed the allocated memory and relies on the
  generic failure wrapper, which surfaces without a detail string. 【F:test/helpers.ts†L549-L555】【F:test/helpers.ts†L587-L594】
- **Stage1 WebAssembly exports misbehaving.** Any exception, non-finite result, or non-positive byte
  count returned by the WebAssembly `compile` export triggers the generic `#failure` wrapper. If the
  compiler runtime did not write a message (for example, because execution stopped in native code),
  the reported failure lacks `detail`. 【F:test/helpers.ts†L521-L537】【F:test/helpers.ts†L587-L594】

## Module loading API fallbacks

- **`loadModuleFromSource` argument or storage failures.** The WebAssembly side returns `-1` for
  invalid pointers, empty paths, exceeding the module cache capacity, or allocation failures, but it
  never fills the failure buffer for those guard clauses. 【F:compiler/ast_compiler.bp†L63-L105】
<<<<<<< HEAD
- **Linear-memory growth failures.** If `ensure_memory_capacity` cannot satisfy the requested size,
  it simply returns `-1`, so the caller propagates a failure with an empty detail field. 【F:compiler/ast_compiler_base.bp†L18-L39】

=======
- **`compileFromPath` rejects invalid input.** Several early exits—such as a null path pointer, zero
  length, missing module content, or a failed memory reservation—return `-1` without emitting a
  diagnostic. Only the "module has not been loaded" branch writes a detail string today. 【F:compiler/ast_compiler.bp†L111-L149】
>>>>>>> ab884ef5
## Compiler pipeline entrypoints

- **Downstream phases that return `< 0` without a diagnostic.** `compile_impl` simply forwards
  negative statuses from parsing, constant interpretation, validation, metadata emission, and code
  generation. When a callee forgets to write into the failure buffer, the host reports the failure
  without detail. 【F:compiler/ast_compiler.bp†L25-L53】【F:test/helpers.ts†L587-L594

These gaps highlight the guard rails that still need bespoke diagnostics so the host can surface
actionable error messages to users.<|MERGE_RESOLUTION|>--- conflicted
+++ resolved
@@ -24,15 +24,7 @@
 - **`loadModuleFromSource` argument or storage failures.** The WebAssembly side returns `-1` for
   invalid pointers, empty paths, exceeding the module cache capacity, or allocation failures, but it
   never fills the failure buffer for those guard clauses. 【F:compiler/ast_compiler.bp†L63-L105】
-<<<<<<< HEAD
-- **Linear-memory growth failures.** If `ensure_memory_capacity` cannot satisfy the requested size,
-  it simply returns `-1`, so the caller propagates a failure with an empty detail field. 【F:compiler/ast_compiler_base.bp†L18-L39】
-
-=======
-- **`compileFromPath` rejects invalid input.** Several early exits—such as a null path pointer, zero
-  length, missing module content, or a failed memory reservation—return `-1` without emitting a
-  diagnostic. Only the "module has not been loaded" branch writes a detail string today. 【F:compiler/ast_compiler.bp†L111-L149】
->>>>>>> ab884ef5
+  
 ## Compiler pipeline entrypoints
 
 - **Downstream phases that return `< 0` without a diagnostic.** `compile_impl` simply forwards
