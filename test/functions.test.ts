import { expect, test } from "bun:test";

import {
  compileWithAstCompiler,
  expectCompileFailure,
  instantiateAstCompiler,
  readAstCompilerSource,
  runWasmMainWithGc,
  DEFAULT_OUTPUT_STRIDE,
  COMPILER_INPUT_PTR,
  instantiateWasmModuleWithGc,
  expectExportedFunction,
} from "./helpers";

function readU32Leb(bytes: Uint8Array, start: number): [number, number] {
  let result = 0;
  let shift = 0;
  let offset = start;
  while (true) {
    const byte = bytes[offset];
    offset += 1;
    result |= (byte & 0x7f) << shift;
    if ((byte & 0x80) === 0) {
      break;
    }
    shift += 7;
  }
  return [result >>> 0, offset];
}

function readI32Leb(bytes: Uint8Array, start: number): [number, number] {
  let result = 0;
  let shift = 0;
  let offset = start;
  let byte = 0;
  while (true) {
    byte = bytes[offset];
    offset += 1;
    result |= (byte & 0x7f) << shift;
    shift += 7;
    if ((byte & 0x80) === 0) {
      break;
    }
  }
  if (shift < 32 && (byte & 0x40) !== 0) {
    result |= -1 << shift;
  }
  return [result | 0, offset];
}

const WASM_COMPOSITE_TYPE_STRUCT = -33;
const WASM_COMPOSITE_TYPE_ARRAY = -34;
const WASM_REF_TYPE_REF = -28;

function skipValueType(bytes: Uint8Array, start: number): number {
  const byte = bytes[start];
  if (byte === 0x7f || byte === 0x7e || byte === 0x7d || byte === 0x7c) {
    return start + 1;
  }
  const [type, afterType] = readI32Leb(bytes, start);
  if (type === WASM_REF_TYPE_REF) {
    const [, next] = readU32Leb(bytes, afterType);
    return next;
  }
  return afterType;
}

function readFunctionParamCounts(wasm: Uint8Array): number[] {
  let offset = 8;
  const readSection = (id: number) => {
    let cursor = 8;
    while (cursor < wasm.length) {
      const sectionId = wasm[cursor];
      cursor += 1;
      const [payloadLen, payloadStart] = readU32Leb(wasm, cursor);
      const payloadEnd = payloadStart + payloadLen;
      if (sectionId === id) {
        return { start: payloadStart, end: payloadEnd };
      }
      cursor = payloadEnd;
    }
    return undefined;
  };

  const typeSection = readSection(1);
  const funcSection = readSection(3);
  if (!typeSection || !funcSection) {
    return [];
  }

  const [typeCount, afterCount] = readU32Leb(wasm, typeSection.start);
  let typeCursor = afterCount;
  const typeParamCounts: number[] = [];
  for (let idx = 0; idx < typeCount; idx += 1) {
    const tag = wasm[typeCursor];
    if (tag === 0x60) {
      typeCursor += 1;
      const [paramCount, afterParamsCount] = readU32Leb(wasm, typeCursor);
      typeCursor = afterParamsCount;
      for (let param = 0; param < paramCount; param += 1) {
        typeCursor = skipValueType(wasm, typeCursor);
      }
      const [resultCount, afterResultCount] = readU32Leb(wasm, typeCursor);
      typeCursor = afterResultCount;
      for (let result = 0; result < resultCount; result += 1) {
        typeCursor = skipValueType(wasm, typeCursor);
      }
      typeParamCounts.push(paramCount);
      continue;
    }

    const [kind, afterKind] = readI32Leb(wasm, typeCursor);
    typeCursor = afterKind;
    if (kind === WASM_COMPOSITE_TYPE_ARRAY) {
      typeCursor = skipValueType(wasm, typeCursor);
      typeCursor += 1; // mutability byte
      typeParamCounts.push(-1);
      continue;
    }
    if (kind === WASM_COMPOSITE_TYPE_STRUCT) {
      const [fieldCount, afterFieldCount] = readU32Leb(wasm, typeCursor);
      typeCursor = afterFieldCount;
      for (let field = 0; field < fieldCount; field += 1) {
        typeCursor = skipValueType(wasm, typeCursor);
        typeCursor += 1; // mutability byte
      }
      typeParamCounts.push(-1);
      continue;
    }
    throw new Error(`unknown type entry tag: ${kind}`);
  }

  const [funcCount, afterFuncCount] = readU32Leb(wasm, funcSection.start);
  let funcCursor = afterFuncCount;
  const paramCounts: number[] = [];
  for (let funcIdx = 0; funcIdx < funcCount; funcIdx += 1) {
    const [typeIndex, next] = readU32Leb(wasm, funcCursor);
    funcCursor = next;
    const paramCount = typeParamCounts[typeIndex];
    paramCounts.push(paramCount >= 0 ? paramCount : 0);
  }

  return paramCounts;
}

function countFunctionsInWasm(wasm: Uint8Array): number {
  let offset = 8; // skip header and version
  while (offset < wasm.length) {
    const id = wasm[offset];
    offset += 1;
    const [payloadLen, payloadStart] = readU32Leb(wasm, offset);
    offset = payloadStart;
    if (id === 3) {
      const [count] = readU32Leb(wasm, offset);
      return count;
    }
    offset += payloadLen;
  }
  return 0;
}

test("functions can call other functions", async () => {
  const wasm = await compileWithAstCompiler(`
    fn helper() -> i32 {
        40
    }

    fn main() -> i32 {
        helper()
    }
  `);
  const result = await runWasmMainWithGc(wasm);
  expect(result).toBe(40);
});

test("functions can accept parameters", async () => {
  const wasm = await compileWithAstCompiler(`
    fn add(a: i32, b: i32) -> i32 {
        a + b
    }

    fn main() -> i32 {
        add(40, 2)
    }
  `);
  const result = await runWasmMainWithGc(wasm);
  expect(result).toBe(42);
});

test("forward function calls are supported", async () => {
  const wasm = await compileWithAstCompiler(`
    fn main() -> i32 {
        helper()
    }

    fn helper() -> i32 {
        42
    }
  `);
  const result = await runWasmMainWithGc(wasm);
  expect(result).toBe(42);
});

test("unknown function calls are rejected", async () => {
  const failure = await expectCompileFailure(`
    fn main() -> i32 {
        missing()
    }
  `);
  expect(failure.failure.producedLength).toBeLessThanOrEqual(0);
});

test("call argument counts must match function signature", async () => {
  const failure = await expectCompileFailure(`
    fn add(a: i32, b: i32) -> i32 {
        a + b
    }

    fn main() -> i32 {
        add(1)
    }
  `);
  expect(failure.failure.producedLength).toBeLessThanOrEqual(0);
});

test("duplicate function names are rejected", async () => {
  const failure = await expectCompileFailure(`
    fn helper() -> i32 {
        1
    }

    fn helper() -> i32 {
        2
    }

    fn main() -> i32 {
        3
    }
  `);
  expect(failure.failure.producedLength).toBeLessThanOrEqual(0);
});

test("functions may omit return types", async () => {
  const wasm = await compileWithAstCompiler(`
    fn helper() {
        let mut counter: i32 = 0;
        counter = counter + 1;
    }

    fn main() -> i32 {
        helper();
        42
    }
  `);
  const result = await runWasmMainWithGc(wasm);
  expect(result).toBe(42);
});

test("functions support many parameters", async () => {
  const wasm = await compileWithAstCompiler(`
    fn wide(
        a0: i32,
        a1: i32,
        a2: i32,
        a3: i32,
        a4: i32,
        a5: i32,
        a6: i32,
        a7: i32,
        a8: i32,
        a9: i32,
        a10: i32,
        a11: i32,
        a12: i32,
        a13: i32,
        a14: i32,
        a15: i32,
        a16: i32,
        a17: i32,
        a18: i32,
        a19: i32,
    ) -> i32 {
        a0 + a1 + a2 + a3 + a4 + a5 + a6 + a7 + a8 + a9
            + a10 + a11 + a12 + a13 + a14 + a15 + a16 + a17 + a18 + a19
    }

    fn main() -> i32 {
        wide(
            0,
            1,
            2,
            3,
            4,
            5,
            6,
            7,
            8,
            9,
            10,
            11,
            12,
            13,
            14,
            15,
            16,
            17,
            18,
            19,
        )
    }
  `);
  const result = await runWasmMainWithGc(wasm);
  expect(result).toBe(190);
});

test("functions can return from multiple paths", async () => {
  const wasm = await compileWithAstCompiler(`
    fn choose(flag: i32) -> i32 {
        if flag {
            return 10;
        } else {
            return 20;
        }
    }

    fn accumulate(limit: i32) -> i32 {
        let mut total: i32 = 0;
        let mut current: i32 = limit;
        loop {
            if current <= 0 {
                return total;
            } else {
                total = total + current;
                current = current - 1;
                0
            };
        }
    }

    fn main() -> i32 {
        choose(1) + choose(0) + accumulate(3)
    }
  `);
  const result = await runWasmMainWithGc(wasm);
  expect(result).toBe(36);
});

test("functions can use local variables", async () => {
  const wasm = await compileWithAstCompiler(`
    fn compute() -> i32 {
        let base: i32 = 40;
        let mut total: i32 = base + 1;
        total = total + 1;
        total
    }

    fn main() -> i32 {
        compute()
    }
  `);
  const result = await runWasmMainWithGc(wasm);
  expect(result).toBe(42);
});

test("function section handles multibyte type indices", async () => {
  const helperCount = (1 << 7) + 2;
  const parts: string[] = [];
  for (let idx = 0; idx < helperCount; idx += 1) {
    parts.push(`fn helper_${idx}() -> i32 {`);
    parts.push(`    ${idx}`);
    parts.push("}");
    parts.push("");
  }
  parts.push("fn main() -> i32 {");
  parts.push(`    helper_${helperCount - 1}()`);
  parts.push("}");

  const source = parts.join("\n");
  const wasm = await compileWithAstCompiler(source);
  const result = await runWasmMainWithGc(wasm);
  expect(result).toBe(helperCount - 1);
});

test("ast compiler source can be compiled once", async () => {
  const compiler = await instantiateAstCompiler();
  const source = await readAstCompilerSource();
  const wasm = compiler.compileAt(0, source.length, source);
  expect(wasm.length).toBeGreaterThan(DEFAULT_OUTPUT_STRIDE);
});

test("const parameter calls specialize helper functions", async () => {
  const compiler = await instantiateAstCompiler();
  const inputPtr = COMPILER_INPUT_PTR;
  const outputPtr = DEFAULT_OUTPUT_STRIDE;
  const wasm = compiler.compileWithLayout(
    inputPtr,
    outputPtr,
    `
      fn helper(const COUNT: i32) -> i32 {
          COUNT
      }

      fn main() -> i32 {
          helper(1) + helper(3)
      }
    `,
  );

  const functions = countFunctionsInWasm(wasm);
  expect(functions).toBeGreaterThan(2);

  const instance = await instantiateWasmModuleWithGc(wasm);
  const main = expectExportedFunction(instance, "main");
  expect(main()).toBe(4);
});

test("const parameter specialization reuses existing instantiations", async () => {
  const compiler = await instantiateAstCompiler();
  const inputPtr = COMPILER_INPUT_PTR;
  const outputPtr = DEFAULT_OUTPUT_STRIDE;
  const wasm = compiler.compileWithLayout(
    inputPtr,
    outputPtr,
    `
      fn helper(const COUNT: i32) -> i32 {
          COUNT * 2
      }

      fn main() -> i32 {
          helper(2) + helper(2)
      }
    `,
  );

  const functions = countFunctionsInWasm(wasm);
  expect(functions).toBe(3);

  const instance = await instantiateWasmModuleWithGc(wasm);
  const main = expectExportedFunction(instance, "main");
  expect(main()).toBe(8);
});

<<<<<<< HEAD
test("const parameter functions are not exported", async () => {
  const wasm = await compileWithAstCompiler(`
    fn helper(const COUNT: i32) -> i32 {
        COUNT
    }

    fn main() -> i32 {
        helper(2)
    }
  `);

  const instance = await instantiateWasmModuleWithGc(wasm);
  const exports = instance.exports as Record<string, unknown>;
  expect(Object.prototype.hasOwnProperty.call(exports, "helper")).toBe(false);
=======
test("const parameter specializations erase const parameters at runtime", async () => {
  const compiler = await instantiateAstCompiler();
  const inputPtr = COMPILER_INPUT_PTR;
  const outputPtr = DEFAULT_OUTPUT_STRIDE;
  const wasm = compiler.compileWithLayout(
    inputPtr,
    outputPtr,
    `
      fn helper(const COUNT: i32, value: i32) -> i32 {
          value + COUNT
      }

      fn main() -> i32 {
          helper(4, 7)
      }
    `,
  );

  const paramCounts = readFunctionParamCounts(wasm);
  expect(paramCounts.length).toBeGreaterThanOrEqual(3);
  expect(paramCounts[0]).toBe(2);
  expect(paramCounts[paramCounts.length - 1]).toBe(1);

  const instance = await instantiateWasmModuleWithGc(wasm);
  const main = expectExportedFunction(instance, "main");
  expect(main()).toBe(11);
>>>>>>> ed6ec3e6
});

test("array lengths can reference const bindings", async () => {
  const wasm = await compileWithAstCompiler(`
    const LENGTH: i32 = 4;

    fn main() -> i32 {
        let values: [i32; LENGTH] = [1, 2, 3, 4];
        values[0] + values[3]
    }
  `);

  const result = await runWasmMainWithGc(wasm);
  expect(result).toBe(5);
});<|MERGE_RESOLUTION|>--- conflicted
+++ resolved
@@ -440,7 +440,6 @@
   expect(main()).toBe(8);
 });
 
-<<<<<<< HEAD
 test("const parameter functions are not exported", async () => {
   const wasm = await compileWithAstCompiler(`
     fn helper(const COUNT: i32) -> i32 {
@@ -455,7 +454,8 @@
   const instance = await instantiateWasmModuleWithGc(wasm);
   const exports = instance.exports as Record<string, unknown>;
   expect(Object.prototype.hasOwnProperty.call(exports, "helper")).toBe(false);
-=======
+});
+
 test("const parameter specializations erase const parameters at runtime", async () => {
   const compiler = await instantiateAstCompiler();
   const inputPtr = COMPILER_INPUT_PTR;
@@ -482,7 +482,6 @@
   const instance = await instantiateWasmModuleWithGc(wasm);
   const main = expectExportedFunction(instance, "main");
   expect(main()).toBe(11);
->>>>>>> ed6ec3e6
 });
 
 test("array lengths can reference const bindings", async () => {
